{
  "name": "@vercel/blob",
  "version": "0.16.0",
  "description": "The Vercel Blob JavaScript API client",
  "homepage": "https://vercel.com/storage/blob",
  "repository": {
    "type": "git",
    "url": "https://github.com/vercel/storage.git",
    "directory": "packages/blob"
  },
  "license": "Apache-2.0",
  "sideEffects": false,
  "type": "module",
  "exports": {
    ".": {
      "import": "./dist/index.js",
      "require": "./dist/index.cjs"
    },
    "./client": {
      "import": "./dist/client.js",
      "require": "./dist/client.cjs"
    }
  },
  "main": "./dist/index.cjs",
  "module": "./dist/index.js",
  "browser": {
    "undici": "./dist/undici-browser.js",
    "crypto": "./dist/crypto-browser.js",
    "stream": "./dist/stream-browser.js"
  },
  "typesVersions": {
    "*": {
      "client": [
        "dist/client.d.ts"
      ]
    }
  },
  "files": [
    "dist"
  ],
  "scripts": {
    "build": "tsup && pnpm run copy-shims",
    "copy-shims": "cp src/*-browser.js dist/",
    "dev": "pnpm run copy-shims && tsup --watch --clean=false",
    "lint": "eslint --max-warnings=0 .",
    "prepublishOnly": "pnpm run build",
    "prettier-check": "prettier --check .",
    "publint": "npx publint",
    "test": "pnpm run test:node && pnpm run test:edge && pnpm run test:browser",
    "test:browser": "jest --env jsdom .browser.test.ts --setupFilesAfterEnv ./jest/setup.js",
    "test:edge": "jest --env @edge-runtime/jest-environment .edge.test.ts",
    "test:node": "jest --env node .node.test.ts",
    "type-check": "tsc --noEmit"
  },
  "jest": {
    "preset": "ts-jest",
    "testEnvironment": "node",
    "testEnvironmentOptions": {
      "url": "http://localhost:3000"
    }
  },
  "dependencies": {
<<<<<<< HEAD
    "undici": "5.27.0"
=======
    "jest-environment-jsdom": "29.7.0",
    "undici": "5.28.2"
>>>>>>> 648424ad
  },
  "devDependencies": {
    "@edge-runtime/jest-environment": "2.3.7",
    "@edge-runtime/types": "2.2.7",
    "@types/jest": "29.5.11",
    "@types/node": "20.10.4",
    "eslint": "8.55.0",
    "eslint-config-custom": "workspace:*",
    "jest": "29.7.0",
    "jest-environment-jsdom": "29.7.0",
    "ts-jest": "29.1.1",
    "tsconfig": "workspace:*",
    "tsup": "8.0.1"
  },
  "engines": {
    "node": ">=16.14"
  }
}<|MERGE_RESOLUTION|>--- conflicted
+++ resolved
@@ -60,12 +60,7 @@
     }
   },
   "dependencies": {
-<<<<<<< HEAD
-    "undici": "5.27.0"
-=======
-    "jest-environment-jsdom": "29.7.0",
     "undici": "5.28.2"
->>>>>>> 648424ad
   },
   "devDependencies": {
     "@edge-runtime/jest-environment": "2.3.7",
