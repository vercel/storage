import undici from 'undici';
import {
  completeMultipartUpload,
  createMultipartUpload,
  multipartUpload,
  upload,
  createMultipartUploader,
} from './client';

describe('client', () => {
  beforeEach(() => {
    process.env.BLOB_READ_WRITE_TOKEN =
      'vercel_blob_rw_12345fakeStoreId_30FakeRandomCharacters12345678';

    jest.useFakeTimers({ advanceTimers: true });

    jest.resetAllMocks();
    jest.restoreAllMocks();

    jest.clearAllMocks();
  });

  describe('upload()', () => {
    it('should upload a file from the client', async () => {
      const fetchMock = jest.spyOn(undici, 'fetch').mockImplementation(
        jest
          .fn()
          .mockResolvedValueOnce({
            status: 200,
            ok: true,
            json: () =>
              Promise.resolve({
                type: 'blob.generate-client-token',
                clientToken: 'fake-token-for-test',
              }),
          })
          .mockResolvedValueOnce({
            status: 200,
            ok: true,
            json: () =>
              Promise.resolve({
                url: `https://storeId.public.blob.vercel-storage.com/superfoo.txt`,
                pathname: 'foo.txt',
                contentType: 'text/plain',
                contentDisposition: 'attachment; filename="foo.txt"',
              }),
          }),
      );

      await expect(
        upload('foo.txt', 'Test file data', {
          access: 'public',
          handleUploadUrl: '/api/upload',
        }),
      ).resolves.toMatchInlineSnapshot(`
      {
        "contentDisposition": "attachment; filename="foo.txt"",
        "contentType": "text/plain",
        "pathname": "foo.txt",
        "url": "https://storeId.public.blob.vercel-storage.com/superfoo.txt",
      }
    `);

<<<<<<< HEAD
      expect(fetchMock).toHaveBeenCalledTimes(2);
      expect(fetchMock).toHaveBeenNthCalledWith(
        1,
        'http://localhost:3000/api/upload',
        {
          body: '{"type":"blob.generate-client-token","payload":{"pathname":"foo.txt","callbackUrl":"http://localhost:3000/api/upload","clientPayload":null,"multipart":false}}',
          headers: { 'content-type': 'application/json' },
          method: 'POST',
        },
      );
      expect(fetchMock).toHaveBeenNthCalledWith(
        2,
        'https://blob.vercel-storage.com/foo.txt',
        {
          body: 'Test file data',
          duplex: 'half',
          headers: {
            authorization: 'Bearer fake-token-for-test',
            'x-api-version': '6',
          },
          method: 'PUT',
        },
      );
    });
  });

  describe('multipart upload', () => {
    beforeEach(() => {
      process.env.BLOB_READ_WRITE_TOKEN =
        'vercel_blob_rw_12345fakeStoreId_30FakeRandomCharacters12345678';

      jest.resetAllMocks();
      jest.restoreAllMocks();
    });

    it('should upload a file using the manual functions', async () => {
      const fetchMock = jest.spyOn(undici, 'fetch').mockImplementation(
        jest
          .fn()
          .mockResolvedValueOnce({
            status: 200,
            ok: true,
            json: () => Promise.resolve({ key: 'key', uploadId: 'uploadId' }),
          })
          .mockResolvedValueOnce({
            status: 200,
            ok: true,
            json: () => Promise.resolve({ etag: 'etag1' }),
          })
          .mockResolvedValueOnce({
            status: 200,
            ok: true,
            json: () => Promise.resolve({ etag: 'etag2' }),
          })
          .mockResolvedValueOnce({
            status: 200,
            ok: true,
            json: () =>
              Promise.resolve({
                url: `https://storeId.public.blob.vercel-storage.com/foo.txt`,
                pathname: 'foo.txt',
                contentType: 'text/plain',
                contentDisposition: 'attachment; filename="foo.txt"',
              }),
          }),
      );

      const pathname = 'foo.txt';
      const token = 'vercel_blob_client_fake_token_for_test';

      const multiPartUpload = await createMultipartUpload(pathname, {
        access: 'public',
        token,
      });
      expect(multiPartUpload.uploadId).toEqual('uploadId');
      expect(multiPartUpload.key).toEqual('key');

      const part1 = await multipartUpload(pathname, 'data1', {
        access: 'public',
        key: 'key',
        partNumber: 1,
        uploadId: 'uploadId',
        token,
      });

      expect(part1).toEqual({
        etag: 'etag1',
        partNumber: 1,
      });

      const part2 = await multipartUpload(pathname, 'data2', {
        access: 'public',
        key: 'key',
        partNumber: 2,
        uploadId: 'uploadId',
        token,
      });
      expect(part2).toEqual({
        etag: 'etag2',
        partNumber: 2,
      });

      const blob = await completeMultipartUpload(pathname, [part1, part2], {
        access: 'public',
        key: 'key',
        uploadId: 'uploadId',
        token,
      });
      expect(blob).toEqual({
        contentDisposition: 'attachment; filename="foo.txt"',
        contentType: 'text/plain',
        pathname: 'foo.txt',
        url: 'https://storeId.public.blob.vercel-storage.com/foo.txt',
      });

      expect(fetchMock).toHaveBeenCalledTimes(4);

      expect(fetchMock).toHaveBeenNthCalledWith(
        1,
        'https://blob.vercel-storage.com/mpu/foo.txt',
        {
          headers: {
            authorization: 'Bearer vercel_blob_client_fake_token_for_test',
            'x-api-version': '6',
            'x-mpu-action': 'create',
          },
          method: 'POST',
        },
      );
      expect(fetchMock).toHaveBeenNthCalledWith(
        2,
        'https://blob.vercel-storage.com/mpu/foo.txt',
        {
          body: 'data1',
          headers: {
            authorization: 'Bearer vercel_blob_client_fake_token_for_test',
            'x-api-version': '6',
            'x-mpu-action': 'upload',
            'x-mpu-key': 'key',
            'x-mpu-upload-id': 'uploadId',
            'x-mpu-part-number': '1',
          },
          method: 'POST',
          duplex: 'half',
        },
      );
      expect(fetchMock).toHaveBeenNthCalledWith(
        3,
        'https://blob.vercel-storage.com/mpu/foo.txt',
        {
          body: 'data2',
          headers: {
            authorization: 'Bearer vercel_blob_client_fake_token_for_test',
            'x-api-version': '6',
            'x-mpu-action': 'upload',
            'x-mpu-key': 'key',
            'x-mpu-upload-id': 'uploadId',
            'x-mpu-part-number': '2',
          },
          method: 'POST',
          duplex: 'half',
        },
      );
      expect(fetchMock).toHaveBeenNthCalledWith(
        4,
        'https://blob.vercel-storage.com/mpu/foo.txt',
        {
          body: JSON.stringify([
            { etag: 'etag1', partNumber: 1 },
            { etag: 'etag2', partNumber: 2 },
          ]),
          headers: {
            'content-type': 'application/json',
            authorization: 'Bearer vercel_blob_client_fake_token_for_test',
            'x-api-version': '6',
            'x-mpu-action': 'complete',
            'x-mpu-key': 'key',
            'x-mpu-upload-id': 'uploadId',
          },
          method: 'POST',
        },
      );
    });

    it('should upload a file using the uploader', async () => {
      const fetchMock = jest.spyOn(undici, 'fetch').mockImplementation(
        jest
          .fn()
          .mockResolvedValueOnce({
            status: 200,
            ok: true,
            json: () => Promise.resolve({ key: 'key', uploadId: 'uploadId' }),
          })
          .mockResolvedValueOnce({
            status: 200,
            ok: true,
            json: () => Promise.resolve({ etag: 'etag1' }),
          })
          .mockResolvedValueOnce({
            status: 200,
            ok: true,
            json: () => Promise.resolve({ etag: 'etag2' }),
          })
          .mockResolvedValueOnce({
            status: 200,
            ok: true,
            json: () =>
              Promise.resolve({
                url: `https://storeId.public.blob.vercel-storage.com/foo.txt`,
                pathname: 'foo.txt',
                contentType: 'text/plain',
                contentDisposition: 'attachment; filename="foo.txt"',
              }),
          }),
      );

      const pathname = 'foo.txt';
      const token = 'vercel_blob_client_fake_token_for_test';

      const multiPartUpload = await createMultipartUploader(pathname, {
        access: 'public',
        token,
      });
      expect(multiPartUpload.uploadId).toEqual('uploadId');
      expect(multiPartUpload.key).toEqual('key');

      const part1 = await multiPartUpload.uploadPart(1, 'data1');
      expect(part1).toEqual({
        etag: 'etag1',
        partNumber: 1,
      });

      const part2 = await multiPartUpload.uploadPart(2, 'data2');
      expect(part2).toEqual({
        etag: 'etag2',
        partNumber: 2,
      });

      const blob = await multiPartUpload.complete([part1, part2]);
      expect(blob).toEqual({
        contentDisposition: 'attachment; filename="foo.txt"',
        contentType: 'text/plain',
        pathname: 'foo.txt',
        url: 'https://storeId.public.blob.vercel-storage.com/foo.txt',
      });

      expect(fetchMock).toHaveBeenCalledTimes(4);

      expect(fetchMock).toHaveBeenNthCalledWith(
        1,
        'https://blob.vercel-storage.com/mpu/foo.txt',
        {
          headers: {
            authorization: 'Bearer vercel_blob_client_fake_token_for_test',
            'x-api-version': '6',
            'x-mpu-action': 'create',
          },
          method: 'POST',
        },
      );
      expect(fetchMock).toHaveBeenNthCalledWith(
        2,
        'https://blob.vercel-storage.com/mpu/foo.txt',
        {
          body: 'data1',
          headers: {
            authorization: 'Bearer vercel_blob_client_fake_token_for_test',
            'x-api-version': '6',
            'x-mpu-action': 'upload',
            'x-mpu-key': 'key',
            'x-mpu-upload-id': 'uploadId',
            'x-mpu-part-number': '1',
          },
          method: 'POST',
          duplex: 'half',
        },
      );
      expect(fetchMock).toHaveBeenNthCalledWith(
        3,
        'https://blob.vercel-storage.com/mpu/foo.txt',
        {
          body: 'data2',
          headers: {
            authorization: 'Bearer vercel_blob_client_fake_token_for_test',
            'x-api-version': '6',
            'x-mpu-action': 'upload',
            'x-mpu-key': 'key',
            'x-mpu-upload-id': 'uploadId',
            'x-mpu-part-number': '2',
          },
          method: 'POST',
          duplex: 'half',
        },
      );
      expect(fetchMock).toHaveBeenNthCalledWith(
        4,
        'https://blob.vercel-storage.com/mpu/foo.txt',
        {
          body: JSON.stringify([
            { etag: 'etag1', partNumber: 1 },
            { etag: 'etag2', partNumber: 2 },
          ]),
          headers: {
            'content-type': 'application/json',
            authorization: 'Bearer vercel_blob_client_fake_token_for_test',
            'x-api-version': '6',
            'x-mpu-action': 'complete',
            'x-mpu-key': 'key',
            'x-mpu-upload-id': 'uploadId',
          },
          method: 'POST',
=======
    const fetchMock = undici.fetch as jest.Mock;
    expect(fetchMock).toHaveBeenCalledTimes(2);
    expect(fetchMock).toHaveBeenNthCalledWith(
      1,
      'http://localhost:3000/api/upload',
      {
        body: '{"type":"blob.generate-client-token","payload":{"pathname":"foo.txt","callbackUrl":"http://localhost:3000/api/upload","clientPayload":null,"multipart":false}}',
        headers: { 'content-type': 'application/json' },
        method: 'POST',
      },
    );
    expect(fetchMock).toHaveBeenNthCalledWith(
      2,
      'https://blob.vercel-storage.com/foo.txt',
      {
        body: 'Test file data',
        duplex: 'half',
        headers: {
          authorization: 'Bearer fake-token-for-test',
          'x-api-version': '7',
>>>>>>> 5d71dda6
        },
      );
    });
  });
});<|MERGE_RESOLUTION|>--- conflicted
+++ resolved
@@ -61,7 +61,6 @@
       }
     `);
 
-<<<<<<< HEAD
       expect(fetchMock).toHaveBeenCalledTimes(2);
       expect(fetchMock).toHaveBeenNthCalledWith(
         1,
@@ -80,7 +79,7 @@
           duplex: 'half',
           headers: {
             authorization: 'Bearer fake-token-for-test',
-            'x-api-version': '6',
+            'x-api-version': '7',
           },
           method: 'PUT',
         },
@@ -373,28 +372,6 @@
             'x-mpu-upload-id': 'uploadId',
           },
           method: 'POST',
-=======
-    const fetchMock = undici.fetch as jest.Mock;
-    expect(fetchMock).toHaveBeenCalledTimes(2);
-    expect(fetchMock).toHaveBeenNthCalledWith(
-      1,
-      'http://localhost:3000/api/upload',
-      {
-        body: '{"type":"blob.generate-client-token","payload":{"pathname":"foo.txt","callbackUrl":"http://localhost:3000/api/upload","clientPayload":null,"multipart":false}}',
-        headers: { 'content-type': 'application/json' },
-        method: 'POST',
-      },
-    );
-    expect(fetchMock).toHaveBeenNthCalledWith(
-      2,
-      'https://blob.vercel-storage.com/foo.txt',
-      {
-        body: 'Test file data',
-        duplex: 'half',
-        headers: {
-          authorization: 'Bearer fake-token-for-test',
-          'x-api-version': '7',
->>>>>>> 5d71dda6
         },
       );
     });
