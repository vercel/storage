--- conflicted
+++ resolved
@@ -52,26 +52,10 @@
   getToken?: (pathname: string, options: T) => Promise<string>;
   extraChecks?: (options: T) => void;
 }) {
-<<<<<<< HEAD
-  return async function put(
-    pathname: string,
-    body: PutBody,
-    options?: T,
-=======
   return async function put<TPath extends string>(
     pathname: TPath,
-    bodyOrOptions: TPath extends `${string}/`
-      ? T
-      :
-          | string
-          | Readable
-          | Blob
-          | ArrayBuffer
-          | FormData
-          | ReadableStream
-          | File,
+    bodyOrOptions: TPath extends `${string}/` ? T : PutBody,
     optionsInput?: T,
->>>>>>> fd1781f7
   ): Promise<PutBlobResult> {
     if (!pathname) {
       throw new BlobError('pathname is required');
@@ -90,7 +74,7 @@
     }
 
     // avoid using the options as body
-    const body = isFolderCreation ? undefined : (bodyOrOptions as BodyInit);
+    const body = isFolderCreation ? undefined : bodyOrOptions;
 
     // when no body is required options are the second argument
     const options = isFolderCreation ? (bodyOrOptions as T) : optionsInput;
@@ -136,13 +120,13 @@
         options.cacheControlMaxAge.toString();
     }
 
-    if (options.multipart === true) {
+    if (options.multipart === true && body) {
       return multipartPut(pathname, body, headers);
     }
 
     const blobApiResponse = await fetch(getApiUrl(`/${pathname}`), {
       method: 'PUT',
-      body,
+      body: body as BodyInit,
       headers,
       // required in order to stream some body types to Cloudflare
       // currently only supported in Node.js, we may have to feature detect this
