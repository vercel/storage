{
  "name": "@vercel/edge-config",
  "version": "0.4.1",
  "description": "Ultra-low latency data at the edge",
  "homepage": "https://vercel.com",
  "repository": {
    "type": "git",
    "url": "https://github.com/vercel/storage.git",
    "directory": "packages/edge-config"
  },
  "license": "Apache-2.0",
  "sideEffects": false,
  "type": "module",
  "exports": {
    "import": "./dist/index.js",
    "require": "./dist/index.cjs"
  },
  "main": "./dist/index.cjs",
  "module": "./dist/index.js",
  "files": [
    "dist"
  ],
  "scripts": {
    "build": "tsup",
    "dev": "tsup --watch --clean=false",
    "lint": "eslint --max-warnings=0 .",
    "prepublishOnly": "pnpm run build",
    "prettier-check": "prettier --check .",
    "publint": "npx publint",
    "test": "pnpm run test:node && pnpm run test:edge && pnpm run test:common",
    "test:common": "jest --env @edge-runtime/jest-environment .common.test.ts && jest --env node .common.test.ts",
    "test:edge": "jest --env @edge-runtime/jest-environment .edge.test.ts",
    "test:node": "jest --env node .node.test.ts",
    "type-check": "tsc --noEmit"
  },
  "jest": {
    "preset": "ts-jest",
    "setupFiles": [
      "<rootDir>/jest/setup.js"
    ],
    "testEnvironment": "node"
  },
  "dependencies": {
    "@types/promise.any": "2.0.2",
    "@vercel/edge-config-fs": "workspace:*",
    "dataloader": "2.2.2"
  },
  "devDependencies": {
<<<<<<< HEAD
    "@changesets/cli": "2.26.2",
    "@edge-runtime/jest-environment": "2.3.6",
    "@edge-runtime/types": "2.2.6",
    "@opentelemetry/api": "1.7.0",
    "@types/jest": "29.5.7",
    "@types/node": "20.8.10",
    "eslint": "8.52.0",
=======
    "@changesets/cli": "2.27.1",
    "@edge-runtime/jest-environment": "2.3.7",
    "@edge-runtime/types": "2.2.7",
    "@types/jest": "29.5.11",
    "@types/node": "20.10.4",
    "eslint": "8.55.0",
>>>>>>> 56242377
    "eslint-config-custom": "workspace:*",
    "jest": "29.7.0",
    "jest-fetch-mock": "3.0.3",
    "node-domexception": "2.0.1",
    "prettier": "3.1.0",
    "ts-jest": "29.1.1",
    "tsconfig": "workspace:*",
    "tsup": "8.0.1",
    "typescript": "5.3.3"
  },
  "engines": {
    "node": ">=14.6"
  }
}<|MERGE_RESOLUTION|>--- conflicted
+++ resolved
@@ -46,22 +46,13 @@
     "dataloader": "2.2.2"
   },
   "devDependencies": {
-<<<<<<< HEAD
-    "@changesets/cli": "2.26.2",
-    "@edge-runtime/jest-environment": "2.3.6",
-    "@edge-runtime/types": "2.2.6",
-    "@opentelemetry/api": "1.7.0",
-    "@types/jest": "29.5.7",
-    "@types/node": "20.8.10",
-    "eslint": "8.52.0",
-=======
     "@changesets/cli": "2.27.1",
     "@edge-runtime/jest-environment": "2.3.7",
     "@edge-runtime/types": "2.2.7",
+    "@opentelemetry/api": "1.7.0",
     "@types/jest": "29.5.11",
     "@types/node": "20.10.4",
     "eslint": "8.55.0",
->>>>>>> 56242377
     "eslint-config-custom": "workspace:*",
     "jest": "29.7.0",
     "jest-fetch-mock": "3.0.3",
