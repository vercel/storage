--- conflicted
+++ resolved
@@ -71,14 +71,10 @@
         version: link:../../tooling/eslint-config-custom
       jest:
         specifier: 29.7.0
-<<<<<<< HEAD
-        version: 29.7.0(@types/node@20.8.10)
+        version: 29.7.0(@types/node@20.10.4)
       jest-environment-jsdom:
         specifier: 29.7.0
         version: 29.7.0
-=======
-        version: 29.7.0(@types/node@20.10.4)
->>>>>>> 53b69423
       ts-jest:
         specifier: 29.1.1
         version: 29.1.1(@babel/core@7.23.2)(esbuild@0.19.7)(jest@29.7.0)(typescript@5.3.3)
@@ -3582,7 +3578,7 @@
       eslint: 8.55.0
       eslint-import-resolver-node: 0.3.9
       eslint-import-resolver-typescript: 3.6.1(@typescript-eslint/parser@6.13.2)(eslint-import-resolver-node@0.3.9)(eslint-plugin-import@2.29.0)(eslint@8.55.0)
-      eslint-plugin-import: 2.29.0(@typescript-eslint/parser@6.13.2)(eslint-import-resolver-typescript@3.6.1)(eslint@8.55.0)
+      eslint-plugin-import: 2.29.0(@typescript-eslint/parser@6.12.0)(eslint-import-resolver-typescript@3.6.1)(eslint@8.55.0)
       eslint-plugin-jsx-a11y: 6.8.0(eslint@8.55.0)
       eslint-plugin-react: 7.33.2(eslint@8.55.0)
       eslint-plugin-react-hooks: 4.6.0(eslint@8.55.0)
@@ -3659,7 +3655,7 @@
       enhanced-resolve: 5.15.0
       eslint: 8.55.0
       eslint-module-utils: 2.8.0(@typescript-eslint/parser@6.13.2)(eslint-import-resolver-node@0.3.9)(eslint-import-resolver-typescript@3.6.1)(eslint@8.55.0)
-      eslint-plugin-import: 2.29.0(@typescript-eslint/parser@6.13.2)(eslint-import-resolver-typescript@3.6.1)(eslint@8.55.0)
+      eslint-plugin-import: 2.29.0(@typescript-eslint/parser@6.12.0)(eslint-import-resolver-typescript@3.6.1)(eslint@8.55.0)
       fast-glob: 3.3.2
       get-tsconfig: 4.7.2
       is-core-module: 2.13.1
@@ -3773,41 +3769,6 @@
       - eslint-import-resolver-typescript
       - eslint-import-resolver-webpack
       - supports-color
-
-  /eslint-plugin-import@2.29.0(@typescript-eslint/parser@6.13.2)(eslint-import-resolver-typescript@3.6.1)(eslint@8.55.0):
-    resolution: {integrity: sha512-QPOO5NO6Odv5lpoTkddtutccQjysJuFxoPS7fAHO+9m9udNHvTCPSAMW9zGAYj8lAIdr40I8yPCdUYrncXtrwg==}
-    engines: {node: '>=4'}
-    peerDependencies:
-      '@typescript-eslint/parser': '*'
-      eslint: ^2 || ^3 || ^4 || ^5 || ^6 || ^7.2.0 || ^8
-    peerDependenciesMeta:
-      '@typescript-eslint/parser':
-        optional: true
-    dependencies:
-      '@typescript-eslint/parser': 6.13.2(eslint@8.55.0)(typescript@5.3.3)
-      array-includes: 3.1.7
-      array.prototype.findlastindex: 1.2.3
-      array.prototype.flat: 1.3.2
-      array.prototype.flatmap: 1.3.2
-      debug: 3.2.7
-      doctrine: 2.1.0
-      eslint: 8.55.0
-      eslint-import-resolver-node: 0.3.9
-      eslint-module-utils: 2.8.0(@typescript-eslint/parser@6.13.2)(eslint-import-resolver-node@0.3.9)(eslint-import-resolver-typescript@3.6.1)(eslint@8.55.0)
-      hasown: 2.0.0
-      is-core-module: 2.13.1
-      is-glob: 4.0.3
-      minimatch: 3.1.2
-      object.fromentries: 2.0.7
-      object.groupby: 1.0.1
-      object.values: 1.1.7
-      semver: 6.3.1
-      tsconfig-paths: 3.14.2
-    transitivePeerDependencies:
-      - eslint-import-resolver-typescript
-      - eslint-import-resolver-webpack
-      - supports-color
-    dev: false
 
   /eslint-plugin-jest@27.6.0(@typescript-eslint/eslint-plugin@6.12.0)(eslint@8.55.0)(jest@29.7.0)(typescript@5.3.3):
     resolution: {integrity: sha512-MTlusnnDMChbElsszJvrwD1dN3x6nZl//s4JD23BxB6MgR66TZlL064su24xEIS3VACfAoHV1vgyMgPw8nkdng==}
@@ -6425,11 +6386,7 @@
   /punycode@2.3.0:
     resolution: {integrity: sha512-rRV+zQD8tVFys26lAGR9WUuS4iUAngJScM+ZRSKtvl5tKeZ2t5bvdNFdNHBW9FWR4guGHlgmsZ1G7BSm2wTbuA==}
     engines: {node: '>=6'}
-<<<<<<< HEAD
-    dev: true
-=======
-    dev: false
->>>>>>> 53b69423
+    dev: true
 
   /punycode@2.3.1:
     resolution: {integrity: sha512-vYt7UD1U9Wg6138shLtLOvdAu+8DsC/ilFtEVHcH+wydcSpNE20AfSOduf6MkRFahL5FY7X1oU7nKVZFtfq8Fg==}
