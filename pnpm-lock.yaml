--- conflicted
+++ resolved
@@ -2183,28 +2183,6 @@
     transitivePeerDependencies:
       - supports-color
     dev: true
-<<<<<<< HEAD
-
-  /@typescript-eslint/parser@5.59.1(eslint@8.38.0)(typescript@5.0.4):
-    resolution: {integrity: sha512-nzjFAN8WEu6yPRDizIFyzAfgK7nybPodMNFGNH0M9tei2gYnYszRDqVA0xlnRjkl7Hkx2vYrEdb6fP2a21cG1g==}
-    engines: {node: ^12.22.0 || ^14.17.0 || >=16.0.0}
-    peerDependencies:
-      eslint: ^6.0.0 || ^7.0.0 || ^8.0.0
-      typescript: '*'
-    peerDependenciesMeta:
-      typescript:
-        optional: true
-    dependencies:
-      '@typescript-eslint/scope-manager': 5.59.1
-      '@typescript-eslint/types': 5.59.1
-      '@typescript-eslint/typescript-estree': 5.59.1(typescript@5.0.4)
-      debug: 4.3.4
-      eslint: 8.38.0
-      typescript: 5.0.4
-    transitivePeerDependencies:
-      - supports-color
-=======
->>>>>>> f51bfd18
 
   /@typescript-eslint/parser@5.59.1(eslint@8.39.0)(typescript@4.8.4):
     resolution: {integrity: sha512-nzjFAN8WEu6yPRDizIFyzAfgK7nybPodMNFGNH0M9tei2gYnYszRDqVA0xlnRjkl7Hkx2vYrEdb6fP2a21cG1g==}
@@ -8133,18 +8111,6 @@
       tslib: 1.14.1
       typescript: 4.9.5
     dev: true
-<<<<<<< HEAD
-
-  /tsutils@3.21.0(typescript@5.0.4):
-    resolution: {integrity: sha512-mHKK3iUXL+3UF6xL5k0PEhKRUBKPBCv/+RkEOpjRWxxx27KKRBmmA60A9pgOUvMi8GKhRMPEmjBRPzs2W7O1OA==}
-    engines: {node: '>= 6'}
-    peerDependencies:
-      typescript: '>=2.8.0 || >= 3.2.0-dev || >= 3.3.0-dev || >= 3.4.0-dev || >= 3.5.0-dev || >= 3.6.0-dev || >= 3.6.0-beta || >= 3.7.0-dev || >= 3.7.0-beta'
-    dependencies:
-      tslib: 1.14.1
-      typescript: 5.0.4
-=======
->>>>>>> f51bfd18
 
   /tty-table@4.2.1:
     resolution: {integrity: sha512-xz0uKo+KakCQ+Dxj1D/tKn2FSyreSYWzdkL/BYhgN6oMW808g8QRMuh1atAV9fjTPbWBjfbkKQpI/5rEcnAc7g==}
@@ -8271,14 +8237,6 @@
     engines: {node: '>=4.2.0'}
     hasBin: true
     dev: true
-<<<<<<< HEAD
-
-  /typescript@5.0.4:
-    resolution: {integrity: sha512-cW9T5W9xY37cc+jfEnaUvX91foxtHkza3Nw3wkoF4sSlKn0MONdkdEndig/qPBWXNkmplh3NzayQzCiHM4/hqw==}
-    engines: {node: '>=12.20'}
-    hasBin: true
-=======
->>>>>>> f51bfd18
 
   /unbox-primitive@1.0.2:
     resolution: {integrity: sha512-61pPlCD9h51VoreyJ0BReideM3MDKMKnh6+V9L08331ipq6Q8OFXZYiqP6n/tbHx4s5I9uRhcye6BrbkizkBDw==}
@@ -8308,23 +8266,6 @@
     dependencies:
       punycode: 2.3.0
 
-<<<<<<< HEAD
-  /urlpattern-polyfill@6.0.2:
-    resolution: {integrity: sha512-5vZjFlH9ofROmuWmXM9yj2wljYKgWstGwe8YTyiqM7hVum/g9LyCizPZtb3UqsuppVwety9QJmfc42VggLpTgg==}
-    dependencies:
-      braces: 3.0.2
-    dev: true
-
-  /use-sync-external-store@1.2.0(react@18.2.0):
-    resolution: {integrity: sha512-eEgnFxGQ1Ife9bzYs6VLi8/4X6CObHMw9Qr9tPY43iKwsPw8xE8+EFsf/2cFZ5S3esXgpWgtSCtLNS41F+sKPA==}
-    peerDependencies:
-      react: ^16.8.0 || ^17.0.0 || ^18.0.0
-    dependencies:
-      react: 18.2.0
-    dev: false
-
-=======
->>>>>>> f51bfd18
   /utf-8-validate@6.0.3:
     resolution: {integrity: sha512-uIuGf9TWQ/y+0Lp+KGZCMuJWc3N9BHA+l/UmHd/oUHwJJDeysyTRxNQVkbzsIWfGFbRe3OcgML/i0mvVRPOyDA==}
     engines: {node: '>=6.14.2'}
