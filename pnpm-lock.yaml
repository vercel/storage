--- conflicted
+++ resolved
@@ -104,16 +104,11 @@
         specifier: 2.3.7
         version: 2.3.7
       '@edge-runtime/types':
-<<<<<<< HEAD
-        specifier: 2.2.6
-        version: 2.2.6
+        specifier: 2.2.7
+        version: 2.2.7
       '@opentelemetry/api':
         specifier: 1.7.0
         version: 1.7.0
-=======
-        specifier: 2.2.7
-        version: 2.2.7
->>>>>>> 56242377
       '@types/jest':
         specifier: 29.5.11
         version: 29.5.11
@@ -324,16 +319,11 @@
         specifier: 18.2.42
         version: 18.2.42
       '@types/react-dom':
-<<<<<<< HEAD
-        specifier: 18.2.14
-        version: 18.2.14
+        specifier: 18.2.17
+        version: 18.2.17
       '@types/server-destroy':
         specifier: 1.0.2
         version: 1.0.2
-=======
-        specifier: 18.2.17
-        version: 18.2.17
->>>>>>> 56242377
       '@vercel/blob':
         specifier: workspace:*
         version: link:../../packages/blob
@@ -2133,17 +2123,12 @@
       pg-protocol: 1.6.0
       pg-types: 2.2.0
 
-<<<<<<< HEAD
   /@types/promise.any@2.0.2:
     resolution: {integrity: sha512-UVt3q7ef+oDhdYDOUmes3p3T51EPF5Eu0ggM76fTa07kt7Lw+lbvz23xyVuZP4rlbm9Z4kSuvv+NiKIFH/JGKQ==}
     dev: false
 
-  /@types/prop-types@15.7.9:
-    resolution: {integrity: sha512-n1yyPsugYNSmHgxDFjicaI2+gCNjsBck8UX9kuofAKlc0h1bL+20oSF72KeNaW2DUlesbEVCFgyV2dPGTiY42g==}
-=======
   /@types/prop-types@15.7.11:
     resolution: {integrity: sha512-ga8y9v9uyeiLdpKddhxYQkxNDrfvuPrlFb0N1qnZZByvcElJaXthF1UhvCh9TLWJBEHeNtdnbysW7Y6Uq8CVng==}
->>>>>>> 56242377
     dev: false
 
   /@types/react-dom@18.2.17:
@@ -2170,7 +2155,7 @@
   /@types/server-destroy@1.0.2:
     resolution: {integrity: sha512-Ac4skQzgViPGKqWU89yrtDDfZHvwDxQOzGnd4aS6Tab9IL3VatvfYk2LScKGNS/EML21yvF/9Zy4lMl74tXkPw==}
     dependencies:
-      '@types/node': 20.8.10
+      '@types/node': 20.10.4
     dev: false
 
   /@types/stack-utils@2.0.1:
@@ -2655,19 +2640,6 @@
       es-shim-unscopables: 1.0.2
       get-intrinsic: 1.2.2
 
-<<<<<<< HEAD
-  /array.prototype.flat@1.3.1:
-    resolution: {integrity: sha512-roTU0KWIOmJ4DRLmwKd19Otg0/mT3qPNt0Qb3GWW8iObuZXxrjB/pzn0R3hqpRSWg4HCwqx+0vwOnWnvlOyeIA==}
-    engines: {node: '>= 0.4'}
-    dependencies:
-      call-bind: 1.0.5
-      define-properties: 1.2.1
-      es-abstract: 1.22.3
-      es-shim-unscopables: 1.0.0
-    dev: true
-
-=======
->>>>>>> 56242377
   /array.prototype.flat@1.3.2:
     resolution: {integrity: sha512-djYB+Zx2vLewY8RWlNCUdHjDXs2XOgm602S9E7P/UpHgfeHL00cRiIF+IN/G/aUJ7kGPb6yO/ErDI5V2s8iycA==}
     engines: {node: '>= 0.4'}
@@ -4314,14 +4286,11 @@
     resolution: {integrity: sha512-DyFP3BM/3YHTQOCUL/w0OZHR0lpKeGrxotcHWcqNEdnltqFwXVfhEBQ94eIo34AfQpo0rGki4cyIiftY06h2Fg==}
     engines: {node: 6.* || 8.* || >= 10.*}
 
-<<<<<<< HEAD
-=======
   /get-east-asian-width@1.2.0:
     resolution: {integrity: sha512-2nk+7SIVb14QrgXFHcm84tD4bKQz0RxPuMT8Ag5KPOq7J5fEmAg0UbXdTOSHqNuHSU28k55qnceesxXRZGzKWA==}
     engines: {node: '>=18'}
     dev: true
 
->>>>>>> 56242377
   /get-intrinsic@1.2.2:
     resolution: {integrity: sha512-0gSo4ml/0j98Y3lngkFEot/zhiCeWsbYIlZ+uZOVgzLyLaUw7wxUL+nCTP0XJvJg1AXulJRI3UJi8GsbDuxdGA==}
     dependencies:
@@ -4524,19 +4493,6 @@
     dependencies:
       has-symbols: 1.0.3
 
-<<<<<<< HEAD
-  /has@1.0.3:
-    resolution: {integrity: sha512-f2dvO0VU6Oej7RkWJGrehjbzMAjFp5/VKPp5tTpWIV4JHHZK1/BxbFRtf/siA2SWTe09caDmVtYYzWEIbBS4zw==}
-    engines: {node: '>= 0.4.0'}
-    dependencies:
-      function-bind: 1.1.2
-
-  /has@1.0.4:
-    resolution: {integrity: sha512-qdSAmqLF6209RFj4VVItywPMbm3vWylknmB3nvNiUIs72xAimcM8nVYxYr7ncvZq5qzk9MKIZR8ijqD/1QuYjQ==}
-    engines: {node: '>= 0.4.0'}
-
-=======
->>>>>>> 56242377
   /hasown@2.0.0:
     resolution: {integrity: sha512-vUptKVTpIJhcczKBbgnS+RtcuYMB8+oNzPK2/Hp3hanz8JmpATdmmgLgSaadVREkDm+e2giHwY3ZRkyjSIDDFA==}
     engines: {node: '>= 0.4'}
