--- conflicted
+++ resolved
@@ -11,16 +11,10 @@
     "type-check": "tsc --noEmit"
   },
   "dependencies": {
-<<<<<<< HEAD
-    "@types/node": "20.8.10",
-    "@types/react": "18.2.33",
-    "@types/react-dom": "18.2.14",
-    "@types/server-destroy": "1.0.2",
-=======
     "@types/node": "20.10.4",
     "@types/react": "18.2.42",
     "@types/react-dom": "18.2.17",
->>>>>>> 56242377
+    "@types/server-destroy": "1.0.2",
     "@vercel/blob": "workspace:*",
     "@vercel/edge-config": "workspace:*",
     "@vercel/postgres": "workspace:*",
